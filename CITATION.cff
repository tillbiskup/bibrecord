--- conflicted
+++ resolved
@@ -17,12 +17,8 @@
   - "bibtex"
   - "literature"
   - "cite"
-<<<<<<< HEAD
-  - "references"
-=======
   - "references"
 identifiers:
   - description: "The concept DOI of the work."
     type: doi
-    value: 10.5281/zenodo.10607369
->>>>>>> 867dd45e
+    value: 10.5281/zenodo.10607369